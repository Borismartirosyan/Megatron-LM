--- conflicted
+++ resolved
@@ -236,10 +236,6 @@
     #    torch.save(lick)
     args = get_args()
     timers = get_timers()
-<<<<<<< HEAD
-=======
-    torch.cuda.synchronize()
->>>>>>> 8f3f338a
 
     # Backward pass.
     optimizer.zero_grad(set_grads_to_None=True)
@@ -378,40 +374,6 @@
     timers('interval time').start()
     report_memory_flag = True
     while iteration < args.train_iters:
-<<<<<<< HEAD
-=======
-        if args.max_training_rank is not None and iteration >= last_reload_iteration + args.index_reload_interval:
-            if recv_handle.is_completed():
-                # should add check that INDEX_READY == 1 but what else could be happening
-                true_model = model
-                if hasattr(true_model, 'module'):
-                    true_model = true_model.module
-                    if hasattr(true_model, 'module'):
-                        true_model = true_model.module
-
-
-                print("> Saving model and reloading index", flush=True)
-                save_checkpoint(iteration, model, optimizer, lr_scheduler)
-                if args.rank == 0:
-                    INDEX_READY = 1 - INDEX_READY
-                # send handle
-                torch.distributed.broadcast(INDEX_READY, 0, group=get_gloo_comm_group())
-                true_model.retriever.reload_index()
-
-                torch.cuda.synchronize()
-
-                recv_handle = torch.distributed.broadcast(INDEX_READY, args.max_training_rank, group=get_gloo_comm_group(), async_op=True)
-                last_reload_iteration = iteration
-            else:
-                time.sleep(5)
-                continue
-
-
-        elif iteration < 20:
-            #print("moving right along", flush=True)
-            #report_memory("iteration {}".format(iteration))
-            pass
->>>>>>> 8f3f338a
         loss_dict, skipped_iter = train_step(forward_step_func,
                                              train_data_iterator,
                                              model,
