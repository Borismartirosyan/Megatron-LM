--- conflicted
+++ resolved
@@ -6,16 +6,9 @@
 
 from megatron.core import parallel_state, tensor_parallel
 from megatron.core.models.common.rotary_pos_embedding import apply_rotary_pos_emb
-<<<<<<< HEAD
 from megatron.core.transformer.custom_layers.transformer_engine import (
     TEColumnParallelLinear,
     TEDotProductAttention,
-=======
-from megatron.core.transformer.core_attention import CoreAttention
-from megatron.core.transformer.custom_layers.transformer_engine import (
-    TEColumnParallelLinear,
-    TECoreAttention,
->>>>>>> 5f03f6dc
     TERowParallelLinear,
 )
 from megatron.core.transformer.enums import AttnMaskType, AttnType
@@ -51,20 +44,13 @@
         # Per attention head and per partition values.
         world_size = parallel_state.get_tensor_model_parallel_world_size()
         self.hidden_size_per_attention_head = divide(
-<<<<<<< HEAD
-            self.projection_size, self.config.num_attention_heads
-        )
-        self.num_attention_heads_per_partition = divide(self.config.num_attention_heads, world_size)
-
-        self.dot_product_attention = TEDotProductAttention(
-=======
             self.query_projection_size, self.config.num_attention_heads
         )
         self.num_attention_heads_per_partition = divide(self.config.num_attention_heads, world_size)
         self.num_query_groups_per_partition = divide(self.config.num_query_groups, world_size)
 
         self.core_attention = TECoreAttention(
->>>>>>> 5f03f6dc
+        self.dot_product_attention = TEDotProductAttention(
             config=self.config, layer_number=self.layer_number, attn_mask_type=self.attn_mask_type
         )
 
@@ -227,9 +213,6 @@
         # ==================================
         # core attention computation
         # ==================================
-<<<<<<< HEAD
-        if self.checkpoint_dot_product_attention:
-=======
 
         # expand the key_layer and value_layer [sk, b, ng, hn] -> [sk, b, np, hn]
         # This is a noop for normal attention where ng == np. When using group query attention this
@@ -242,8 +225,7 @@
             self.num_attention_heads_per_partition // self.num_query_groups_per_partition, dim=2
         )
 
-        if self.checkpoint_core_attention:
->>>>>>> 5f03f6dc
+        if self.checkpoint_dot_product_attention:
             core_attn_out = self._checkpointed_attention_forward(query, key, value, attention_mask)
         else:
             core_attn_out = self.dot_product_attention(query, key, value, attention_mask)
@@ -271,11 +253,7 @@
 
         self.linear_qkv = TEColumnParallelLinear(
             self.config.hidden_size,
-<<<<<<< HEAD
-            3 * self.projection_size,
-=======
             self.query_projection_size + 2 * self.kv_projection_size,
->>>>>>> 5f03f6dc
             config=self.config,
             init_method=self.config.init_method,
             bias=self.config.add_bias_linear,
@@ -330,15 +308,12 @@
         self, config: TransformerConfig, layer_number: int = 1, attn_mask_type=AttnMaskType.padding
     ):
         super().__init__(config=config, layer_number=layer_number, attn_mask_type=attn_mask_type)
-<<<<<<< HEAD
-=======
 
         if self.config.num_query_groups != self.config.num_attention_heads:
             raise ValueError(
                 f"Group query attention is not currently supported in cross attention."
             )
         assert self.query_projection_size == self.kv_projection_size
->>>>>>> 5f03f6dc
 
         self.linear_q = TEColumnParallelLinear(
             self.config.hidden_size,
